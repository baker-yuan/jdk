--- conflicted
+++ resolved
@@ -552,20 +552,11 @@
     // tracing
     if (log_is_enabled(Info, exceptions)) {
       ResourceMark rm;
-<<<<<<< HEAD
       stringStream tempst;
       tempst.print("compiled method <%s>\n"
                    " at PC" INTPTR_FORMAT " for thread " INTPTR_FORMAT,
                    nm->method()->print_value_string(), p2i(pc), p2i(thread));
       Exceptions::log_exception(exception, tempst);
-=======
-      log_info(exceptions)("Exception <%s> (" INTPTR_FORMAT
-                           ") thrown in compiled method <%s> at PC " INTPTR_FORMAT
-                           " for thread " INTPTR_FORMAT,
-                           exception->print_value_string(),
-                           p2i((address)exception()),
-                           nm->method()->print_value_string(), p2i(pc), p2i(thread));
->>>>>>> d1460d52
     }
     // for AbortVMOnException flag
     Exceptions::debug_check_abort(exception);
