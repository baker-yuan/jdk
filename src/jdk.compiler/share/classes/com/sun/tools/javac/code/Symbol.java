/*
 * Copyright (c) 1999, 2022, Oracle and/or its affiliates. All rights reserved.
 * DO NOT ALTER OR REMOVE COPYRIGHT NOTICES OR THIS FILE HEADER.
 *
 * This code is free software; you can redistribute it and/or modify it
 * under the terms of the GNU General Public License version 2 only, as
 * published by the Free Software Foundation.  Oracle designates this
 * particular file as subject to the "Classpath" exception as provided
 * by Oracle in the LICENSE file that accompanied this code.
 *
 * This code is distributed in the hope that it will be useful, but WITHOUT
 * ANY WARRANTY; without even the implied warranty of MERCHANTABILITY or
 * FITNESS FOR A PARTICULAR PURPOSE.  See the GNU General Public License
 * version 2 for more details (a copy is included in the LICENSE file that
 * accompanied this code).
 *
 * You should have received a copy of the GNU General Public License version
 * 2 along with this work; if not, write to the Free Software Foundation,
 * Inc., 51 Franklin St, Fifth Floor, Boston, MA 02110-1301 USA.
 *
 * Please contact Oracle, 500 Oracle Parkway, Redwood Shores, CA 94065 USA
 * or visit www.oracle.com if you need additional information or have any
 * questions.
 */

package com.sun.tools.javac.code;

import com.sun.tools.javac.code.Flags;
import java.lang.annotation.Annotation;
import java.lang.annotation.Inherited;
import java.util.Collections;
import java.util.EnumSet;
import java.util.HashMap;
import java.util.Map;
import java.util.Set;
import java.util.concurrent.Callable;
import java.util.function.Supplier;
import java.util.function.Predicate;

import javax.lang.model.element.Element;
import javax.lang.model.element.ElementKind;
import javax.lang.model.element.ElementVisitor;
import javax.lang.model.element.ExecutableElement;
import javax.lang.model.element.Modifier;
import javax.lang.model.element.ModuleElement;
import javax.lang.model.element.NestingKind;
import javax.lang.model.element.PackageElement;
import javax.lang.model.element.RecordComponentElement;
import javax.lang.model.element.TypeElement;
import javax.lang.model.element.TypeParameterElement;
import javax.lang.model.element.VariableElement;
import javax.tools.JavaFileManager;
import javax.tools.JavaFileObject;

import com.sun.tools.javac.code.Kinds.Kind;
import com.sun.tools.javac.comp.Annotate.AnnotationTypeMetadata;
import com.sun.tools.javac.code.Type.*;
import com.sun.tools.javac.comp.Attr;
import com.sun.tools.javac.comp.AttrContext;
import com.sun.tools.javac.comp.Env;
import com.sun.tools.javac.jvm.*;
import com.sun.tools.javac.jvm.PoolConstant;
import com.sun.tools.javac.tree.JCTree;
import com.sun.tools.javac.tree.JCTree.JCAnnotation;
import com.sun.tools.javac.tree.JCTree.JCFieldAccess;
import com.sun.tools.javac.tree.JCTree.JCVariableDecl;
import com.sun.tools.javac.tree.JCTree.Tag;
import com.sun.tools.javac.util.*;
import com.sun.tools.javac.util.DefinedBy.Api;
import com.sun.tools.javac.util.List;
import com.sun.tools.javac.util.Name;

import static com.sun.tools.javac.code.Flags.*;
import static com.sun.tools.javac.code.Kinds.*;
import static com.sun.tools.javac.code.Kinds.Kind.*;
import static com.sun.tools.javac.code.Scope.LookupKind.NON_RECURSIVE;
import com.sun.tools.javac.code.Scope.WriteableScope;
import static com.sun.tools.javac.code.TypeTag.CLASS;
import static com.sun.tools.javac.code.TypeTag.FORALL;
import static com.sun.tools.javac.code.TypeTag.TYPEVAR;
import static com.sun.tools.javac.jvm.ByteCodes.iadd;
import static com.sun.tools.javac.jvm.ByteCodes.ishll;
import static com.sun.tools.javac.jvm.ByteCodes.lushrl;
import static com.sun.tools.javac.jvm.ByteCodes.lxor;
import static com.sun.tools.javac.jvm.ByteCodes.string_add;

/** Root class for Java symbols. It contains subclasses
 *  for specific sorts of symbols, such as variables, methods and operators,
 *  types, packages. Each subclass is represented as a static inner class
 *  inside Symbol.
 *
 *  <p><b>This is NOT part of any supported API.
 *  If you write code that depends on this, you do so at your own risk.
 *  This code and its internal interfaces are subject to change or
 *  deletion without notice.</b>
 */
public abstract class Symbol extends AnnoConstruct implements PoolConstant, Element {
    /** The kind of this symbol.
     *  @see Kinds
     */
    public Kind kind;

    /** The flags of this symbol.
     */
    public long flags_field;

    /** An accessor method for the flags of this symbol.
     *  Flags of class symbols should be accessed through the accessor
     *  method to make sure that the class symbol is loaded.
     */
    public long flags() { return flags_field; }

    /** The name of this symbol in Utf8 representation.
     */
    public Name name;

    /** The type of this symbol.
     */
    public Type type;

    /** The owner of this symbol.
     */
    public Symbol owner;

    /** The completer of this symbol.
     * This should never equal null (NULL_COMPLETER should be used instead).
     */
    public Completer completer;

    /** A cache for the type erasure of this symbol.
     */
    public Type erasure_field;

    // <editor-fold defaultstate="collapsed" desc="annotations">

    /** The attributes of this symbol are contained in this
     * SymbolMetadata. The SymbolMetadata instance is NOT immutable.
     */
    protected SymbolMetadata metadata;


    /** An accessor method for the attributes of this symbol.
     *  Attributes of class symbols should be accessed through the accessor
     *  method to make sure that the class symbol is loaded.
     */
    public List<Attribute.Compound> getRawAttributes() {
        return (metadata == null)
                ? List.nil()
                : metadata.getDeclarationAttributes();
    }

    /** An accessor method for the type attributes of this symbol.
     *  Attributes of class symbols should be accessed through the accessor
     *  method to make sure that the class symbol is loaded.
     */
    public List<Attribute.TypeCompound> getRawTypeAttributes() {
        return (metadata == null)
                ? List.nil()
                : metadata.getTypeAttributes();
    }

    /** Fetch a particular annotation from a symbol. */
    public Attribute.Compound attribute(Symbol anno) {
        for (Attribute.Compound a : getRawAttributes()) {
            if (a.type.tsym == anno) return a;
        }
        return null;
    }

    public boolean annotationsPendingCompletion() {
        return metadata == null ? false : metadata.pendingCompletion();
    }

    public void appendAttributes(List<Attribute.Compound> l) {
        if (l.nonEmpty()) {
            initedMetadata().append(l);
        }
    }

    public void appendClassInitTypeAttributes(List<Attribute.TypeCompound> l) {
        if (l.nonEmpty()) {
            initedMetadata().appendClassInitTypeAttributes(l);
        }
    }

    public void appendInitTypeAttributes(List<Attribute.TypeCompound> l) {
        if (l.nonEmpty()) {
            initedMetadata().appendInitTypeAttributes(l);
        }
    }

    public void appendUniqueTypeAttributes(List<Attribute.TypeCompound> l) {
        if (l.nonEmpty()) {
            initedMetadata().appendUniqueTypes(l);
        }
    }

    public List<Attribute.TypeCompound> getClassInitTypeAttributes() {
        return (metadata == null)
                ? List.nil()
                : metadata.getClassInitTypeAttributes();
    }

    public List<Attribute.TypeCompound> getInitTypeAttributes() {
        return (metadata == null)
                ? List.nil()
                : metadata.getInitTypeAttributes();
    }

    public void setInitTypeAttributes(List<Attribute.TypeCompound> l) {
        initedMetadata().setInitTypeAttributes(l);
    }

    public void setClassInitTypeAttributes(List<Attribute.TypeCompound> l) {
        initedMetadata().setClassInitTypeAttributes(l);
    }

    public List<Attribute.Compound> getDeclarationAttributes() {
        return (metadata == null)
                ? List.nil()
                : metadata.getDeclarationAttributes();
    }

    public boolean hasAnnotations() {
        return (metadata != null && !metadata.isEmpty());
    }

    public boolean hasTypeAnnotations() {
        return (metadata != null && !metadata.isTypesEmpty());
    }

    public boolean isCompleted() {
        return completer.isTerminal();
    }

    public void prependAttributes(List<Attribute.Compound> l) {
        if (l.nonEmpty()) {
            initedMetadata().prepend(l);
        }
    }

    public void resetAnnotations() {
        initedMetadata().reset();
    }

    public void setAttributes(Symbol other) {
        if (metadata != null || other.metadata != null) {
            initedMetadata().setAttributes(other.metadata);
        }
    }

    public void setDeclarationAttributes(List<Attribute.Compound> a) {
        if (metadata != null || a.nonEmpty()) {
            initedMetadata().setDeclarationAttributes(a);
        }
    }

    public void setTypeAttributes(List<Attribute.TypeCompound> a) {
        if (metadata != null || a.nonEmpty()) {
            if (metadata == null)
                metadata = new SymbolMetadata(this);
            metadata.setTypeAttributes(a);
        }
    }

    private SymbolMetadata initedMetadata() {
        if (metadata == null)
            metadata = new SymbolMetadata(this);
        return metadata;
    }

    /** This method is intended for debugging only. */
    public SymbolMetadata getMetadata() {
        return metadata;
    }

    // </editor-fold>

    /** Construct a symbol with given kind, flags, name, type and owner.
     */
    public Symbol(Kind kind, long flags, Name name, Type type, Symbol owner) {
        this.kind = kind;
        this.flags_field = flags;
        this.type = type;
        this.owner = owner;
        this.completer = Completer.NULL_COMPLETER;
        this.erasure_field = null;
        this.name = name;
    }

    @Override
    public int poolTag() {
        throw new AssertionError("Invalid pool entry");
    }

    /** Clone this symbol with new owner.
     *  Legal only for fields and methods.
     */
    public Symbol clone(Symbol newOwner) {
        throw new AssertionError();
    }

    public <R, P> R accept(Symbol.Visitor<R, P> v, P p) {
        return v.visitSymbol(this, p);
    }

    /** The Java source which this symbol represents.
     *  A description of this symbol; overrides Object.
     */
    public String toString() {
        return name.toString();
    }

    /** A Java source description of the location of this symbol; used for
     *  error reporting.
     *
     * @return null if the symbol is a package or a toplevel class defined in
     * the default package; otherwise, the owner symbol is returned
     */
    public Symbol location() {
        if (owner.name == null || (owner.name.isEmpty() &&
                                   (owner.flags() & BLOCK) == 0 &&
                                   owner.kind != PCK &&
                                   owner.kind != TYP)) {
            return null;
        }
        return owner;
    }

    public Symbol location(Type site, Types types) {
        if (owner.name == null || owner.name.isEmpty()) {
            return location();
        }
        if (owner.type.hasTag(CLASS)) {
            Type ownertype = types.asOuterSuper(site, owner);
            if (ownertype != null) return ownertype.tsym;
        }
        return owner;
    }

    public Symbol baseSymbol() {
        return this;
    }

    /** The symbol's erased type.
     */
    public Type erasure(Types types) {
        if (erasure_field == null)
            erasure_field = types.erasure(type);
        return erasure_field;
    }

    /** The external type of a symbol. This is the symbol's erased type
     *  except for constructors of inner classes which get the enclosing
     *  instance class added as first argument.
     */
    public Type externalType(Types types) {
        Type t = erasure(types);
        if (name == name.table.names.init && owner.hasOuterInstance()) {
            Type outerThisType = types.erasure(owner.type.getEnclosingType());
            return new MethodType(t.getParameterTypes().prepend(outerThisType),
                                  t.getReturnType(),
                                  t.getThrownTypes(),
                                  t.tsym);
        } else {
            return t;
        }
    }

    public boolean isFlagSet(TypeSymbolFlags flag) {
        return false;
    }
    public boolean isFlagSetNoComplete(TypeSymbolFlags flag) {
        return false;
    }
    public boolean isFlagSet(MethodSymbolFlags flag) {
        return false;
    }
    public boolean isFlagSet(VarSymbolFlags flag) {
        return false;
    }

    public boolean isDeprecated() {
        return (flags_field & DEPRECATED) != 0;
    }

    public boolean hasDeprecatedAnnotation() {
        return (flags_field & DEPRECATED_ANNOTATION) != 0;
    }

    public boolean isDeprecatedForRemoval() {
        return (flags_field & DEPRECATED_REMOVAL) != 0;
    }

    public boolean isPreviewApi() {
        return (flags_field & PREVIEW_API) != 0;
    }

    public boolean isDeprecatableViaAnnotation() {
        switch (getKind()) {
            case LOCAL_VARIABLE:
            case PACKAGE:
            case PARAMETER:
            case RESOURCE_VARIABLE:
            case EXCEPTION_PARAMETER:
                return false;
            default:
                return true;
        }
    }

    public boolean isStatic() {
        return
            (flags() & STATIC) != 0 ||
            (owner.flags() & INTERFACE) != 0 && kind != MTH &&
             name != name.table.names._this;
    }

    public boolean isInterface() {
        return (flags() & INTERFACE) != 0;
    }

    public boolean isAbstract() {
        return (flags_field & ABSTRACT) != 0;
    }

    public boolean isPrivate() {
        return (flags_field & Flags.AccessFlags) == PRIVATE;
    }

    public boolean isPublic() {
        return (flags_field & Flags.AccessFlags) == PUBLIC;
    }

    public boolean isEnum() {
        return (flags() & ENUM) != 0;
    }

    public boolean isSealed() {
        return (flags_field & SEALED) != 0;
    }

    public boolean isNonSealed() {
        return (flags_field & NON_SEALED) != 0;
    }

    public boolean isFinal() {
        return (flags_field & FINAL) != 0;
    }

    public boolean isFinalOrEffectivellyFinal() {
        return isFinal() ||
                this.isFlagSet(VarSymbolFlags.EFFECTIVELY_FINAL);
    }

   /** Is this symbol declared (directly or indirectly) local
     *  to a method or variable initializer?
     *  Also includes fields of inner classes which are in
     *  turn local to a method or variable initializer.
     */
    public boolean isDirectlyOrIndirectlyLocal() {
        return
            (owner.kind.matches(KindSelector.VAL_MTH) ||
             (owner.kind == TYP && owner.isDirectlyOrIndirectlyLocal()));
    }

    /** Has this symbol an empty name? This includes anonymous
     *  inner classes.
     */
    public boolean isAnonymous() {
        return name.isEmpty();
    }

    /** Is this symbol a constructor?
     */
    public boolean isConstructor() {
        return name == name.table.names.init;
    }

    public boolean isDynamic() {
        return false;
    }

    /** The fully qualified name of this symbol.
     *  This is the same as the symbol's name except for class symbols,
     *  which are handled separately.
     */
    public Name getQualifiedName() {
        return name;
    }

    /** The fully qualified name of this symbol after converting to flat
     *  representation. This is the same as the symbol's name except for
     *  class symbols, which are handled separately.
     */
    public Name flatName() {
        return getQualifiedName();
    }

    /** If this is a class or package, its members, otherwise null.
     */
    public WriteableScope members() {
        return null;
    }

    /** A class is an inner class if it it has an enclosing instance class.
     */
    public boolean isInner() {
        return kind == TYP && type.getEnclosingType().hasTag(CLASS);
    }

    /** An inner class has an outer instance if it is not an interface
     *  it has an enclosing instance class which might be referenced from the class.
     *  Nested classes can see instance members of their enclosing class.
     *  Their constructors carry an additional this$n parameter, inserted
     *  implicitly by the compiler.
     *
     *  @see #isInner
     */
    public boolean hasOuterInstance() {
        return
            type.getEnclosingType().hasTag(CLASS) && (flags() & INTERFACE) == 0 && !this.isFlagSet(TypeSymbolFlags.NOOUTERTHIS);
    }

    /** The closest enclosing class of this symbol's declaration.
     *  Warning: this (misnamed) method returns the receiver itself
     *  when the receiver is a class (as opposed to its enclosing
     *  class as one may be misled to believe.)
     */
    public ClassSymbol enclClass() {
        Symbol c = this;
        while (c != null &&
               (!c.kind.matches(KindSelector.TYP) || !c.type.hasTag(CLASS))) {
            c = c.owner;
        }
        return (ClassSymbol)c;
    }

    /** The outermost class which indirectly owns this symbol.
     */
    public ClassSymbol outermostClass() {
        Symbol sym = this;
        Symbol prev = null;
        while (sym.kind != PCK) {
            prev = sym;
            sym = sym.owner;
        }
        return (ClassSymbol) prev;
    }

    /** The package which indirectly owns this symbol.
     */
    public PackageSymbol packge() {
        Symbol sym = this;
        while (sym.kind != PCK) {
            sym = sym.owner;
        }
        return (PackageSymbol) sym;
    }

    /** Is this symbol a subclass of `base'? Only defined for ClassSymbols.
     */
    public boolean isSubClass(Symbol base, Types types) {
        throw new AssertionError("isSubClass " + this);
    }

    /** Fully check membership: hierarchy, protection, and hiding.
     *  Does not exclude methods not inherited due to overriding.
     */
    public boolean isMemberOf(TypeSymbol clazz, Types types) {
        return
            owner == clazz ||
            clazz.isSubClass(owner, types) &&
            isInheritedIn(clazz, types) &&
            !hiddenIn((ClassSymbol)clazz, types);
    }

    /** Is this symbol the same as or enclosed by the given class? */
    public boolean isEnclosedBy(ClassSymbol clazz) {
        for (Symbol sym = this; sym.kind != PCK; sym = sym.owner)
            if (sym == clazz) return true;
        return false;
    }

    private boolean hiddenIn(ClassSymbol clazz, Types types) {
        Symbol sym = hiddenInInternal(clazz, types);
        Assert.check(sym != null, "the result of hiddenInInternal() can't be null");
        /* If we find the current symbol then there is no symbol hiding it
         */
        return sym != this;
    }

    /** This method looks in the supertypes graph that has the current class as the
     * initial node, till it finds the current symbol or another symbol that hides it.
     * If the current class has more than one supertype (extends one class and
     * implements one or more interfaces) then null can be returned, meaning that
     * a wrong path in the supertypes graph was selected. Null can only be returned
     * as a temporary value, as a result of the recursive call.
     */
    private Symbol hiddenInInternal(ClassSymbol currentClass, Types types) {
        if (currentClass == owner) {
            return this;
        }
        for (Symbol sym : currentClass.members().getSymbolsByName(name)) {
            if (sym.kind == kind &&
                    (kind != MTH ||
                    (sym.flags() & STATIC) != 0 &&
                    types.isSubSignature(sym.type, type))) {
                return sym;
            }
        }
        Symbol hiddenSym = null;
        for (Type st : types.interfaces(currentClass.type)
                .prepend(types.supertype(currentClass.type))) {
            if (st != null && (st.hasTag(CLASS))) {
                Symbol sym = hiddenInInternal((ClassSymbol)st.tsym, types);
                if (sym == this) {
                    return this;
                } else if (sym != null) {
                    hiddenSym = sym;
                }
            }
        }
        return hiddenSym;
    }

    /** Is this symbol accessible in a given class?
     *  PRE: If symbol's owner is a interface,
     *       it is already assumed that the interface is a superinterface
     *       the given class.
     *  @param clazz  The class for which we want to establish membership.
     *                This must be a subclass of the member's owner.
     */
    public final boolean isAccessibleIn(Symbol clazz, Types types) {
        switch ((int)(flags_field & Flags.AccessFlags)) {
        default: // error recovery
        case PUBLIC:
            return true;
        case PRIVATE:
            return this.owner == clazz;
        case PROTECTED:
            // we model interfaces as extending Object
            return (clazz.flags() & INTERFACE) == 0;
        case 0:
            PackageSymbol thisPackage = this.packge();
            for (Symbol sup = clazz;
                 sup != null && sup != this.owner;
                 sup = types.supertype(sup.type).tsym) {
                while (sup.type.hasTag(TYPEVAR))
                    sup = sup.type.getUpperBound().tsym;
                if (sup.type.isErroneous())
                    return true; // error recovery
                if (sup.isFlagSet(TypeSymbolFlags.COMPOUND))
                    continue;
                if (sup.packge() != thisPackage)
                    return false;
            }
            return (clazz.flags() & INTERFACE) == 0;
        }
    }

    /** Is this symbol inherited into a given class?
     *  PRE: If symbol's owner is a interface,
     *       it is already assumed that the interface is a superinterface
     *       of the given class.
     *  @param clazz  The class for which we want to establish membership.
     *                This must be a subclass of the member's owner.
     */
    public boolean isInheritedIn(Symbol clazz, Types types) {
        return isAccessibleIn(clazz, types);
    }

    /** The (variable or method) symbol seen as a member of given
     *  class type`site' (this might change the symbol's type).
     *  This is used exclusively for producing diagnostics.
     */
    public Symbol asMemberOf(Type site, Types types) {
        throw new AssertionError();
    }

    /** Does this method symbol override `other' symbol, when both are seen as
     *  members of class `origin'?  It is assumed that _other is a member
     *  of origin.
     *
     *  It is assumed that both symbols have the same name.  The static
     *  modifier is ignored for this test.
     *
     *  See JLS 8.4.8.1 (without transitivity) and 8.4.8.4
     */
    public boolean overrides(Symbol _other, TypeSymbol origin, Types types, boolean checkResult) {
        return false;
    }

    /** Complete the elaboration of this symbol's definition.
     */
    public void complete() throws CompletionFailure {
        if (completer != Completer.NULL_COMPLETER) {
            Completer c = completer;
            completer = Completer.NULL_COMPLETER;
            c.complete(this);
        }
    }

    public void apiComplete() throws CompletionFailure {
        try {
            complete();
        } catch (CompletionFailure cf) {
            cf.dcfh.handleAPICompletionFailure(cf);
        }
    }

    /** True if the symbol represents an entity that exists.
     */
    public boolean exists() {
        return true;
    }

    @DefinedBy(Api.LANGUAGE_MODEL)
    public Type asType() {
        return type;
    }

    @DefinedBy(Api.LANGUAGE_MODEL)
    public Symbol getEnclosingElement() {
        return owner;
    }

    @DefinedBy(Api.LANGUAGE_MODEL)
    public ElementKind getKind() {
        return ElementKind.OTHER;       // most unkind
    }

    @DefinedBy(Api.LANGUAGE_MODEL)
    public Set<Modifier> getModifiers() {
        apiComplete();
        return Flags.asModifierSet(flags());
    }

    @DefinedBy(Api.LANGUAGE_MODEL)
    public Name getSimpleName() {
        return name;
    }

    /**
     * This is the implementation for {@code
     * javax.lang.model.element.Element.getAnnotationMirrors()}.
     */
    @Override @DefinedBy(Api.LANGUAGE_MODEL)
    public List<Attribute.Compound> getAnnotationMirrors() {
        apiComplete();
        return getRawAttributes();
    }


    // TODO: getEnclosedElements should return a javac List, fix in FilteredMemberList
    @DefinedBy(Api.LANGUAGE_MODEL)
    public java.util.List<Symbol> getEnclosedElements() {
        return List.nil();
    }

    public List<TypeVariableSymbol> getTypeParameters() {
        ListBuffer<TypeVariableSymbol> l = new ListBuffer<>();
        for (Type t : type.getTypeArguments()) {
            Assert.check(t.tsym.getKind() == ElementKind.TYPE_PARAMETER);
            l.append((TypeVariableSymbol)t.tsym);
        }
        return l.toList();
    }

    public static class DelegatedSymbol<T extends Symbol> extends Symbol {
        protected T other;
        public DelegatedSymbol(T other) {
            super(other.kind, other.flags_field, other.name, other.type, other.owner);
            this.other = other;
        }
        public String toString() { return other.toString(); }
        public Symbol location() { return other.location(); }
        public Symbol location(Type site, Types types) { return other.location(site, types); }
        public Symbol baseSymbol() { return other; }
        public Type erasure(Types types) { return other.erasure(types); }
        public Type externalType(Types types) { return other.externalType(types); }
        public boolean isDirectlyOrIndirectlyLocal() { return other.isDirectlyOrIndirectlyLocal(); }
        public boolean isConstructor() { return other.isConstructor(); }
        public Name getQualifiedName() { return other.getQualifiedName(); }
        public Name flatName() { return other.flatName(); }
        public WriteableScope members() { return other.members(); }
        public boolean isInner() { return other.isInner(); }
        public boolean hasOuterInstance() { return other.hasOuterInstance(); }
        public ClassSymbol enclClass() { return other.enclClass(); }
        public ClassSymbol outermostClass() { return other.outermostClass(); }
        public PackageSymbol packge() { return other.packge(); }
        public boolean isSubClass(Symbol base, Types types) { return other.isSubClass(base, types); }
        public boolean isMemberOf(TypeSymbol clazz, Types types) { return other.isMemberOf(clazz, types); }
        public boolean isEnclosedBy(ClassSymbol clazz) { return other.isEnclosedBy(clazz); }
        public boolean isInheritedIn(Symbol clazz, Types types) { return other.isInheritedIn(clazz, types); }
        public Symbol asMemberOf(Type site, Types types) { return other.asMemberOf(site, types); }
        public void complete() throws CompletionFailure { other.complete(); }

        @DefinedBy(Api.LANGUAGE_MODEL)
        public <R, P> R accept(ElementVisitor<R, P> v, P p) {
            return other.accept(v, p);
        }

        public <R, P> R accept(Symbol.Visitor<R, P> v, P p) {
            return v.visitSymbol(other, p);
        }

        public T getUnderlyingSymbol() {
            return other;
        }
    }

    /** A base class for Symbols representing types.
     */
    public abstract static class TypeSymbol extends Symbol {
        public TypeSymbol(Kind kind, long flags, Name name, Type type, Symbol owner) {
            super(kind, flags, name, type, owner);
        }
        /** form a fully qualified name from a name and an owner
         */
        public static Name formFullName(Name name, Symbol owner) {
            if (owner == null) return name;
            if ((owner.kind != ERR) &&
                (owner.kind.matches(KindSelector.VAL_MTH) ||
                 (owner.kind == TYP && owner.type.hasTag(TYPEVAR))
                 )) return name;
            Name prefix = owner.getQualifiedName();
            if (prefix == null || prefix == prefix.table.names.empty)
                return name;
            else return prefix.append('.', name);
        }

        /** form a fully qualified name from a name and an owner, after
         *  converting to flat representation
         */
        public static Name formFlatName(Name name, Symbol owner) {
            if (owner == null || owner.kind.matches(KindSelector.VAL_MTH) ||
                (owner.kind == TYP && owner.type.hasTag(TYPEVAR))
                ) return name;
            char sep = owner.kind == TYP ? '$' : '.';
            Name prefix = owner.flatName();
            if (prefix == null || prefix == prefix.table.names.empty)
                return name;
            else return prefix.append(sep, name);
        }

        public boolean isFlagSet(TypeSymbolFlags flag) {
            return (flags() & flag.mask) != 0;
        }

        public boolean isFlagSetNoComplete(TypeSymbolFlags flag) {
            return (flags_field & flag.mask) != 0;
        }

        public void setFlag(TypeSymbolFlags flag) {
            flags_field |= flag.mask;
        }

        public void clearFlag(TypeSymbolFlags flag) {
            flags_field &= ~flag.mask;
        }

        /**
         * A partial ordering between type symbols that refines the
         * class inheritance graph.
         *
         * Type variables always precede other kinds of symbols.
         */
        public final boolean precedes(TypeSymbol that, Types types) {
            if (this == that)
                return false;
            if (type.hasTag(that.type.getTag())) {
                if (type.hasTag(CLASS)) {
                    return
                        types.rank(that.type) < types.rank(this.type) ||
                        types.rank(that.type) == types.rank(this.type) &&
                        that.getQualifiedName().compareTo(this.getQualifiedName()) < 0;
                } else if (type.hasTag(TYPEVAR)) {
                    return types.isSubtype(this.type, that.type);
                }
            }
            return type.hasTag(TYPEVAR);
        }

        @Override @DefinedBy(Api.LANGUAGE_MODEL)
        public List<Symbol> getEnclosedElements() {
            List<Symbol> list = List.nil();
            if (kind == TYP && type.hasTag(TYPEVAR)) {
                return list;
            }
            apiComplete();
            for (Symbol sym : members().getSymbols(NON_RECURSIVE)) {
                sym.apiComplete();
                if ((sym.flags() & SYNTHETIC) == 0 && sym.owner == this && sym.kind != ERR) {
                    list = list.prepend(sym);
                }
            }
            return list;
        }

        public AnnotationTypeMetadata getAnnotationTypeMetadata() {
            Assert.error("Only on ClassSymbol");
            return null; //unreachable
        }

        public boolean isAnnotationType() { return false; }

        @Override
        public <R, P> R accept(Symbol.Visitor<R, P> v, P p) {
            return v.visitTypeSymbol(this, p);
        }
    }

    /**
     * Type variables are represented by instances of this class.
     */
    public static class TypeVariableSymbol
            extends TypeSymbol implements TypeParameterElement {

        public TypeVariableSymbol(long flags, Name name, Type type, Symbol owner) {
            super(TYP, flags, name, type, owner);
        }

        @DefinedBy(Api.LANGUAGE_MODEL)
        public ElementKind getKind() {
            return ElementKind.TYPE_PARAMETER;
        }

        @Override @DefinedBy(Api.LANGUAGE_MODEL)
        public Symbol getGenericElement() {
            return owner;
        }

        @DefinedBy(Api.LANGUAGE_MODEL)
        public List<Type> getBounds() {
            TypeVar t = (TypeVar)type;
            Type bound = t.getUpperBound();
            if (!bound.isCompound())
                return List.of(bound);
            ClassType ct = (ClassType)bound;
            if (!ct.tsym.erasure_field.isInterface()) {
                return ct.interfaces_field.prepend(ct.supertype_field);
            } else {
                // No superclass was given in bounds.
                // In this case, supertype is Object, erasure is first interface.
                return ct.interfaces_field;
            }
        }

        @Override @DefinedBy(Api.LANGUAGE_MODEL)
        public List<Attribute.Compound> getAnnotationMirrors() {
            // Declaration annotations on type variables are stored in type attributes
            // on the owner of the TypeVariableSymbol
            List<Attribute.TypeCompound> candidates = owner.getRawTypeAttributes();
            int index = owner.getTypeParameters().indexOf(this);
            List<Attribute.Compound> res = List.nil();
            for (Attribute.TypeCompound a : candidates) {
                if (isCurrentSymbolsAnnotation(a, index))
                    res = res.prepend(a);
            }

            return res.reverse();
        }

        // Helper to getAnnotation[s]
        @Override
        public <A extends Annotation> Attribute.Compound getAttribute(Class<A> annoType) {
            String name = annoType.getName();

            // Declaration annotations on type variables are stored in type attributes
            // on the owner of the TypeVariableSymbol
            List<Attribute.TypeCompound> candidates = owner.getRawTypeAttributes();
            int index = owner.getTypeParameters().indexOf(this);
            for (Attribute.TypeCompound anno : candidates)
                if (isCurrentSymbolsAnnotation(anno, index) &&
                    name.contentEquals(anno.type.tsym.flatName()))
                    return anno;

            return null;
        }
            //where:
            boolean isCurrentSymbolsAnnotation(Attribute.TypeCompound anno, int index) {
                return (anno.position.type == TargetType.CLASS_TYPE_PARAMETER ||
                        anno.position.type == TargetType.METHOD_TYPE_PARAMETER) &&
                        anno.position.parameter_index == index;
            }


        @Override @DefinedBy(Api.LANGUAGE_MODEL)
        public <R, P> R accept(ElementVisitor<R, P> v, P p) {
            return v.visitTypeParameter(this, p);
        }
    }
    /** A class for module symbols.
     */
    public static class ModuleSymbol extends TypeSymbol
            implements ModuleElement {

        public Name version;
        public JavaFileManager.Location sourceLocation;
        public JavaFileManager.Location classLocation;
        public JavaFileManager.Location patchLocation;
        public JavaFileManager.Location patchOutputLocation;

        /** All directives, in natural order. */
        public List<com.sun.tools.javac.code.Directive> directives;
        public List<com.sun.tools.javac.code.Directive.RequiresDirective> requires;
        public List<com.sun.tools.javac.code.Directive.ExportsDirective> exports;
        public List<com.sun.tools.javac.code.Directive.OpensDirective> opens;
        public List<com.sun.tools.javac.code.Directive.ProvidesDirective> provides;
        public List<com.sun.tools.javac.code.Directive.UsesDirective> uses;

        public ClassSymbol module_info;

        public PackageSymbol unnamedPackage;
        public Map<Name, PackageSymbol> visiblePackages;
        public Set<ModuleSymbol> readModules;
        public List<Symbol> enclosedPackages = List.nil();

        public Completer usesProvidesCompleter = Completer.NULL_COMPLETER;
        public final Set<ModuleFlags> flags = EnumSet.noneOf(ModuleFlags.class);
        public final Set<ModuleResolutionFlags> resolutionFlags = EnumSet.noneOf(ModuleResolutionFlags.class);

        /**
         * Create a ModuleSymbol with an associated module-info ClassSymbol.
         */
        public static ModuleSymbol create(Name name, Name module_info) {
            ModuleSymbol msym = new ModuleSymbol(name, null);
            ClassSymbol info = new ClassSymbol(Flags.MODULE, module_info, msym);
            info.fullname = formFullName(module_info, msym);
            info.flatname = info.fullname;
            info.members_field = WriteableScope.create(info);
            msym.module_info = info;
            return msym;
        }

        public ModuleSymbol(Name name, Symbol owner) {
            super(MDL, 0, name, null, owner);
            Assert.checkNonNull(name);
            this.type = new ModuleType(this);
        }

        @Override
        public int poolTag() {
            return ClassFile.CONSTANT_Module;
        }

        @Override @DefinedBy(Api.LANGUAGE_MODEL)
        public Name getSimpleName() {
            return Convert.shortName(name);
        }

        @Override @DefinedBy(Api.LANGUAGE_MODEL)
        public boolean isOpen() {
            return flags.contains(ModuleFlags.OPEN);
        }

        @Override @DefinedBy(Api.LANGUAGE_MODEL)
        public boolean isUnnamed() {
            return name.isEmpty() && owner == null;
        }

        @Override
        public boolean isDeprecated() {
            return hasDeprecatedAnnotation();
        }

        public boolean isNoModule() {
            return false;
        }

        @Override @DefinedBy(Api.LANGUAGE_MODEL)
        public ElementKind getKind() {
            return ElementKind.MODULE;
        }

        @Override @DefinedBy(Api.LANGUAGE_MODEL)
        public java.util.List<Directive> getDirectives() {
            apiComplete();
            completeUsesProvides();
            return Collections.unmodifiableList(directives);
        }

        public void completeUsesProvides() {
            if (usesProvidesCompleter != Completer.NULL_COMPLETER) {
                Completer c = usesProvidesCompleter;
                usesProvidesCompleter = Completer.NULL_COMPLETER;
                c.complete(this);
            }
        }

        @Override
        public ClassSymbol outermostClass() {
            return null;
        }

        @Override
        public String toString() {
            // TODO: the following strings should be localized
            // Do this with custom anon subtypes in Symtab
            String n = (name == null) ? "<unknown>"
                    : (name.isEmpty()) ? "<unnamed>"
                    : String.valueOf(name);
            return n;
        }

        @Override @DefinedBy(Api.LANGUAGE_MODEL)
        public <R, P> R accept(ElementVisitor<R, P> v, P p) {
            return v.visitModule(this, p);
        }

        @Override @DefinedBy(Api.LANGUAGE_MODEL)
        public List<Symbol> getEnclosedElements() {
            List<Symbol> list = List.nil();
            for (Symbol sym : enclosedPackages) {
                if (sym.members().anyMatch(m -> m.kind == TYP))
                    list = list.prepend(sym);
            }
            return list;
        }

        public void reset() {
            this.directives = null;
            this.requires = null;
            this.exports = null;
            this.provides = null;
            this.uses = null;
            this.visiblePackages = null;
        }

    }

    public enum ModuleFlags {
        OPEN(0x0020),
        SYNTHETIC(0x1000),
        MANDATED(0x8000);

        public static int value(Set<ModuleFlags> s) {
            int v = 0;
            for (ModuleFlags f: s)
                v |= f.value;
            return v;
        }

        private ModuleFlags(int value) {
            this.value = value;
        }

        public final int value;
    }

    public enum ModuleResolutionFlags {
        DO_NOT_RESOLVE_BY_DEFAULT(0x0001),
        WARN_DEPRECATED(0x0002),
        WARN_DEPRECATED_REMOVAL(0x0004),
        WARN_INCUBATING(0x0008);

        public static int value(Set<ModuleResolutionFlags> s) {
            int v = 0;
            for (ModuleResolutionFlags f: s)
                v |= f.value;
            return v;
        }

        private ModuleResolutionFlags(int value) {
            this.value = value;
        }

        public final int value;
    }

    /** A class for package symbols
     */
    public static class PackageSymbol extends TypeSymbol
        implements PackageElement {

        public WriteableScope members_field;
        public Name fullname;
        public ClassSymbol package_info; // see bug 6443073
        public ModuleSymbol modle;
        // the file containing the documentation comments for the package
        public JavaFileObject sourcefile;

        public PackageSymbol(Name name, Type type, Symbol owner) {
            super(PCK, 0, name, type, owner);
            this.members_field = null;
            this.fullname = formFullName(name, owner);
        }

        public PackageSymbol(Name name, Symbol owner) {
            this(name, null, owner);
            this.type = new PackageType(this);
        }

        public String toString() {
            return fullname.toString();
        }

        @DefinedBy(Api.LANGUAGE_MODEL)
        public Name getQualifiedName() {
            return fullname;
        }

        @DefinedBy(Api.LANGUAGE_MODEL)
        public boolean isUnnamed() {
            return name.isEmpty() && owner != null;
        }

        public WriteableScope members() {
            complete();
            return members_field;
        }

        @Override
        public int poolTag() {
            return ClassFile.CONSTANT_Package;
        }

        public long flags() {
            complete();
            return flags_field;
        }

        @Override
        public List<Attribute.Compound> getRawAttributes() {
            complete();
            if (package_info != null) {
                package_info.complete();
                mergeAttributes();
            }
            return super.getRawAttributes();
        }

        private void mergeAttributes() {
            if (metadata == null &&
                package_info.metadata != null) {
                metadata = new SymbolMetadata(this);
                metadata.setAttributes(package_info.metadata);
            }
        }

        /** A package "exists" if a type or package that exists has
         *  been seen within it.
         */
        public boolean exists() {
            return this.isFlagSetNoComplete(TypeSymbolFlags.EXISTS);
        }

        @DefinedBy(Api.LANGUAGE_MODEL)
        public ElementKind getKind() {
            return ElementKind.PACKAGE;
        }

        @DefinedBy(Api.LANGUAGE_MODEL)
        public Symbol getEnclosingElement() {
            return modle != null && !modle.isNoModule() ? modle : null;
        }

        @DefinedBy(Api.LANGUAGE_MODEL)
        public <R, P> R accept(ElementVisitor<R, P> v, P p) {
            return v.visitPackage(this, p);
        }

        public <R, P> R accept(Symbol.Visitor<R, P> v, P p) {
            return v.visitPackageSymbol(this, p);
        }

        /**Resets the Symbol into the state good for next round of annotation processing.*/
        public void reset() {
            metadata = null;
        }

    }

    public static class RootPackageSymbol extends PackageSymbol {
        public final MissingInfoHandler missingInfoHandler;
        public final boolean allowPrivateInvokeVirtual;

        public RootPackageSymbol(Name name, Symbol owner,
                                 MissingInfoHandler missingInfoHandler,
                                 boolean allowPrivateInvokeVirtual) {
            super(name, owner);
            this.missingInfoHandler = missingInfoHandler;
            this.allowPrivateInvokeVirtual = allowPrivateInvokeVirtual;
        }

    }

    /** A class for class symbols
     */
    public static class ClassSymbol extends TypeSymbol implements TypeElement {

        /** a scope for all class members; variables, methods and inner classes
         *  type parameters are not part of this scope
         */
        public WriteableScope members_field;

        /** the fully qualified name of the class, i.e. pck.outer.inner.
         *  null for anonymous classes
         */
        public Name fullname;

        /** the fully qualified name of the class after converting to flat
         *  representation, i.e. pck.outer$inner,
         *  set externally for local and anonymous classes
         */
        public Name flatname;

        /** the sourcefile where the class came from
         */
        public JavaFileObject sourcefile;

        /** the classfile from where to load this class
         *  this will have extension .class or .java
         */
        public JavaFileObject classfile;

        /** the list of translated local classes (used for generating
         * InnerClasses attribute)
         */
        public List<ClassSymbol> trans_local;

        /** the annotation metadata attached to this class */
        private AnnotationTypeMetadata annotationTypeMetadata;

        /* the list of any of record components, only non empty if the class is a record
         * and it has at least one record component
         */
        private List<RecordComponent> recordComponents = List.nil();

        // sealed classes related fields
        /** The classes, or interfaces, permitted to extend this class, or interface
         */
        public List<Symbol> permitted;

        public boolean isPermittedExplicit = false;

        public ClassSymbol(long flags, Name name, Type type, Symbol owner) {
            super(TYP, flags, name, type, owner);
            this.members_field = null;
            this.fullname = formFullName(name, owner);
            this.flatname = formFlatName(name, owner);
            this.sourcefile = null;
            this.classfile = null;
            this.annotationTypeMetadata = AnnotationTypeMetadata.notAnAnnotationType();
            this.permitted = List.nil();
        }

        public ClassSymbol(long flags, Name name, Symbol owner) {
            this(
                flags,
                name,
                new ClassType(Type.noType, null, null),
                owner);
            this.type.tsym = this;
        }

        /** The Java source which this symbol represents.
         */
        public String toString() {
            return className();
        }

        public long flags() {
            complete();
            return flags_field;
        }

        public WriteableScope members() {
            complete();
            return members_field;
        }

        @Override
        public List<Attribute.Compound> getRawAttributes() {
            complete();
            return super.getRawAttributes();
        }

        @Override
        public List<Attribute.TypeCompound> getRawTypeAttributes() {
            complete();
            return super.getRawTypeAttributes();
        }

        public Type erasure(Types types) {
            if (erasure_field == null)
                erasure_field = new ClassType(types.erasure(type.getEnclosingType()),
                                              List.nil(), this,
                                              type.getMetadata());
            return erasure_field;
        }

        public String className() {
            if (name.isEmpty())
                return
                    Log.getLocalizedString("anonymous.class", flatname);
            else
                return fullname.toString();
        }

        @DefinedBy(Api.LANGUAGE_MODEL)
        public Name getQualifiedName() {
            return fullname;
        }

        @Override @DefinedBy(Api.LANGUAGE_MODEL)
        public List<Symbol> getEnclosedElements() {
            List<Symbol> result = super.getEnclosedElements();
            if (!recordComponents.isEmpty()) {
                List<RecordComponent> reversed = recordComponents.reverse();
                for (RecordComponent rc : reversed) {
                    result = result.prepend(rc);
                }
            }
            return result;
        }

        public Name flatName() {
            return flatname;
        }

        public boolean isSubClass(Symbol base, Types types) {
            if (this == base) {
                return true;
            } else if ((base.flags() & INTERFACE) != 0) {
                for (Type t = type; t.hasTag(CLASS); t = types.supertype(t))
                    for (List<Type> is = types.interfaces(t);
                         is.nonEmpty();
                         is = is.tail)
                        if (is.head.tsym.isSubClass(base, types)) return true;
            } else {
                for (Type t = type; t.hasTag(CLASS); t = types.supertype(t))
                    if (t.tsym == base) return true;
            }
            return false;
        }

        /** Complete the elaboration of this symbol's definition.
         */
        public void complete() throws CompletionFailure {
            Completer origCompleter = completer;
            try {
                super.complete();
            } catch (CompletionFailure ex) {
                ex.dcfh.classSymbolCompleteFailed(this, origCompleter);
                // quiet error recovery
                flags_field |= (PUBLIC|STATIC);
                this.type = new ErrorType(this, Type.noType);
                throw ex;
            }
        }

        @DefinedBy(Api.LANGUAGE_MODEL)
        public List<Type> getInterfaces() {
            apiComplete();
            if (type instanceof ClassType classType) {
                if (classType.interfaces_field == null) // FIXME: shouldn't be null
                    classType.interfaces_field = List.nil();
                if (classType.all_interfaces_field != null)
                    return Type.getModelTypes(classType.all_interfaces_field);
                return classType.interfaces_field;
            } else {
                return List.nil();
            }
        }

        @DefinedBy(Api.LANGUAGE_MODEL)
        public Type getSuperclass() {
            apiComplete();
            if (type instanceof ClassType classType) {
                if (classType.supertype_field == null) // FIXME: shouldn't be null
                    classType.supertype_field = Type.noType;
                // An interface has no superclass; its supertype is Object.
                return classType.isInterface()
                    ? Type.noType
                    : classType.supertype_field.getModelType();
            } else {
                return Type.noType;
            }
        }

        /**
         * Returns the next class to search for inherited annotations or {@code null}
         * if the next class can't be found.
         */
        private ClassSymbol getSuperClassToSearchForAnnotations() {

            Type sup = getSuperclass();

            if (!sup.hasTag(CLASS) || sup.isErroneous())
                return null;

            return (ClassSymbol) sup.tsym;
        }


        @Override
        protected <A extends Annotation> A[] getInheritedAnnotations(Class<A> annoType) {

            ClassSymbol sup = getSuperClassToSearchForAnnotations();

            return sup == null ? super.getInheritedAnnotations(annoType)
                               : sup.getAnnotationsByType(annoType);
        }


        @DefinedBy(Api.LANGUAGE_MODEL)
        public ElementKind getKind() {
            apiComplete();
            long flags = flags();
            if ((flags & ANNOTATION) != 0)
                return ElementKind.ANNOTATION_TYPE;
            else if ((flags & INTERFACE) != 0)
                return ElementKind.INTERFACE;
            else if ((flags & ENUM) != 0)
                return ElementKind.ENUM;
            else if ((flags & RECORD) != 0)
                return ElementKind.RECORD;
            else
                return ElementKind.CLASS;
        }

        @Override @DefinedBy(Api.LANGUAGE_MODEL)
        public Set<Modifier> getModifiers() {
            apiComplete();
            long flags = flags();
            return Flags.asModifierSet(flags & ~DEFAULT);
        }

        public RecordComponent getRecordComponent(VarSymbol field) {
            for (RecordComponent rc : recordComponents) {
                if (rc.name == field.name) {
                    return rc;
                }
            }
            return null;
        }

        public RecordComponent getRecordComponent(JCVariableDecl var, boolean addIfMissing, List<JCAnnotation> annotations) {
            RecordComponent toRemove = null;
            for (RecordComponent rc : recordComponents) {
                /* it could be that a record erroneously declares two record components with the same name, in that
                 * case we need to use the position to disambiguate
                 */
                if (rc.name == var.name && var.pos == rc.pos) {
                    if (rc.type.hasTag(TypeTag.ERROR) && !var.sym.type.hasTag(TypeTag.ERROR)) {
                        // Found a record component with an erroneous type: save it so that it can be removed later.
                        // If the class type of the record component is generated by annotation processor, it should
                        // use the new actual class type and symbol instead of the old dummy ErrorType.
                        toRemove = rc;
                    } else {
                        // Found a good record component: just return.
                        return rc;
                    }
                }
            }
            RecordComponent rc = null;
            if (toRemove != null) {
                // Found a record component with an erroneous type: remove it and create a new one
                recordComponents = List.filter(recordComponents, toRemove);
                recordComponents = recordComponents.append(rc = new RecordComponent(var.sym, annotations));
            } else if (addIfMissing) {
                // Didn't find the record component: create one.
                recordComponents = recordComponents.append(rc = new RecordComponent(var.sym, annotations));
            }
            return rc;
        }

        @Override @DefinedBy(Api.LANGUAGE_MODEL)
        public List<? extends RecordComponent> getRecordComponents() {
            return recordComponents;
        }

        public void setRecordComponents(List<RecordComponent> recordComponents) {
            this.recordComponents = recordComponents;
        }

        @DefinedBy(Api.LANGUAGE_MODEL)
        public NestingKind getNestingKind() {
            apiComplete();
            if (owner.kind == PCK)
                return NestingKind.TOP_LEVEL;
            else if (name.isEmpty())
                return NestingKind.ANONYMOUS;
            else if (owner.kind == MTH)
                return NestingKind.LOCAL;
            else
                return NestingKind.MEMBER;
        }

        @Override
        protected <A extends Annotation> Attribute.Compound getAttribute(final Class<A> annoType) {

            Attribute.Compound attrib = super.getAttribute(annoType);

            boolean inherited = annoType.isAnnotationPresent(Inherited.class);
            if (attrib != null || !inherited)
                return attrib;

            // Search supertypes
            ClassSymbol superType = getSuperClassToSearchForAnnotations();
            return superType == null ? null
                                     : superType.getAttribute(annoType);
        }

        @DefinedBy(Api.LANGUAGE_MODEL)
        public <R, P> R accept(ElementVisitor<R, P> v, P p) {
            return v.visitType(this, p);
        }

        public <R, P> R accept(Symbol.Visitor<R, P> v, P p) {
            return v.visitClassSymbol(this, p);
        }

        public void markAbstractIfNeeded(Types types) {
            if (types.enter.getEnv(this) != null &&
                (flags() & ENUM) != 0 && types.supertype(type).tsym == types.syms.enumSym &&
                (flags() & (FINAL | ABSTRACT)) == 0) {
                if (types.firstUnimplementedAbstract(this) != null)
                    // add the ABSTRACT flag to an enum
                    flags_field |= ABSTRACT;
            }
        }

        /**Resets the Symbol into the state good for next round of annotation processing.*/
        public void reset() {
            kind = TYP;
            erasure_field = null;
            members_field = null;
            flags_field = 0;
            if (type instanceof ClassType classType) {
                classType.setEnclosingType(Type.noType);
                classType.rank_field = -1;
                classType.typarams_field = null;
                classType.allparams_field = null;
                classType.supertype_field = null;
                classType.interfaces_field = null;
                classType.all_interfaces_field = null;
            }
            clearAnnotationMetadata();
        }

        public void clearAnnotationMetadata() {
            metadata = null;
            annotationTypeMetadata = AnnotationTypeMetadata.notAnAnnotationType();
        }

        @Override
        public AnnotationTypeMetadata getAnnotationTypeMetadata() {
            return annotationTypeMetadata;
        }

        @Override
        public boolean isAnnotationType() {
            return (flags_field & Flags.ANNOTATION) != 0;
        }

        public void setAnnotationTypeMetadata(AnnotationTypeMetadata a) {
            Assert.checkNonNull(a);
            Assert.check(!annotationTypeMetadata.isMetadataForAnnotationType());
            this.annotationTypeMetadata = a;
        }

        public boolean isRecord() {
            return (flags_field & RECORD) != 0;
        }

        @DefinedBy(Api.LANGUAGE_MODEL)
        public List<Type> getPermittedSubclasses() {
            return permitted.map(s -> s.type);
        }
    }


    /** A class for variable symbols
     */
    public static class VarSymbol extends Symbol implements VariableElement {

        /** The variable's declaration position.
         */
        public int pos = Position.NOPOS;

        /** The variable's address. Used for different purposes during
         *  flow analysis, translation and code generation.
         *  Flow analysis:
         *    If this is a blank final or local variable, its sequence number.
         *  Translation:
         *    If this is a private field, its access number.
         *  Code generation:
         *    If this is a local variable, its logical slot number.
         */
        public int adr = -1;

        /** Construct a variable symbol, given its flags, name, type and owner.
         */
        public VarSymbol(long flags, Name name, Type type, Symbol owner) {
            super(VAR, flags, name, type, owner);
        }

        @Override
        public int poolTag() {
            return ClassFile.CONSTANT_Fieldref;
        }

        public MethodHandleSymbol asMethodHandle(boolean getter) {
            return new MethodHandleSymbol(this, getter);
        }

        /** Clone this symbol with new owner.
         */
        public VarSymbol clone(Symbol newOwner) {
            VarSymbol v = new VarSymbol(flags_field, name, type, newOwner) {
                @Override
                public Symbol baseSymbol() {
                    return VarSymbol.this;
                }

                @Override
                public Object poolKey(Types types) {
                    return new Pair<>(newOwner, baseSymbol());
                }
            };
            v.pos = pos;
            v.adr = adr;
            v.data = data;
//          System.out.println("clone " + v + " in " + newOwner);//DEBUG
            return v;
        }

        public String toString() {
            return name.toString();
        }

        public Symbol asMemberOf(Type site, Types types) {
            return new VarSymbol(flags_field, name, types.memberType(site, this), owner);
        }

        public boolean isFlagSet(VarSymbolFlags flag) {
            return (flags_field & flag.mask) != 0;
        }

        public void setFlag(VarSymbolFlags flag) {
            flags_field |= flag.mask;
        }

        public void clearFlag(VarSymbolFlags flag) {
            flags_field &= ~flag.mask;
        }

        @DefinedBy(Api.LANGUAGE_MODEL)
        public ElementKind getKind() {
            long flags = flags();
            if ((flags & PARAMETER) != 0) {
                if (isExceptionParameter())
                    return ElementKind.EXCEPTION_PARAMETER;
                else
                    return ElementKind.PARAMETER;
            } else if ((flags & ENUM) != 0) {
                return ElementKind.ENUM_CONSTANT;
            } else if (owner.kind == TYP || owner.kind == ERR) {
                return ElementKind.FIELD;
            } else if (isResourceVariable()) {
                return ElementKind.RESOURCE_VARIABLE;
<<<<<<< HEAD
            } else if (this.isFlagSet(VarSymbolFlags.MATCH_BINDING)) {
                @SuppressWarnings("preview")
=======
            } else if ((flags & MATCH_BINDING) != 0) {
>>>>>>> b544b8b7
                ElementKind kind = ElementKind.BINDING_VARIABLE;
                return kind;
            } else {
                return ElementKind.LOCAL_VARIABLE;
            }
        }

        @DefinedBy(Api.LANGUAGE_MODEL)
        public <R, P> R accept(ElementVisitor<R, P> v, P p) {
            return v.visitVariable(this, p);
        }

        @DefinedBy(Api.LANGUAGE_MODEL)
        public Object getConstantValue() { // Mirror API
            return Constants.decode(getConstValue(), type);
        }

        public void setLazyConstValue(final Env<AttrContext> env,
                                      final Attr attr,
                                      final JCVariableDecl variable)
        {
            setData((Callable<Object>)() -> attr.attribLazyConstantValue(env, variable, type));
        }

        /**
         * The variable's constant value, if this is a constant.
         * Before the constant value is evaluated, it points to an
         * initializer environment.  If this is not a constant, it can
         * be used for other stuff.
         */
        private Object data;

        public boolean isExceptionParameter() {
            return data == ElementKind.EXCEPTION_PARAMETER;
        }

        public boolean isResourceVariable() {
            return data == ElementKind.RESOURCE_VARIABLE;
        }

        public Object getConstValue() {
            // TODO: Consider if getConstValue and getConstantValue can be collapsed
            if (data == ElementKind.EXCEPTION_PARAMETER ||
                data == ElementKind.RESOURCE_VARIABLE) {
                return null;
            } else if (data instanceof Callable<?> callableData) {
                // In this case, this is a final variable, with an as
                // yet unevaluated initializer.
                data = null; // to make sure we don't evaluate this twice.
                try {
                    data = callableData.call();
                } catch (Exception ex) {
                    throw new AssertionError(ex);
                }
            }
            return data;
        }

        public void setData(Object data) {
            Assert.check(!(data instanceof Env<?>), this);
            this.data = data;
        }

        public <R, P> R accept(Symbol.Visitor<R, P> v, P p) {
            return v.visitVarSymbol(this, p);
        }
    }

    public static class RecordComponent extends VarSymbol implements RecordComponentElement {
        public MethodSymbol accessor;
        public JCTree.JCMethodDecl accessorMeth;
        /* the original annotations applied to the record component
         */
        private final List<JCAnnotation> originalAnnos;
        /* if the user happens to erroneously declare two components with the same name, we need a way to differentiate
         * them, the code will fail anyway but we need to keep the information for better error recovery
         */
        private final int pos;

        private final boolean isVarargs;

        /**
         * Construct a record component, given its flags, name, type and owner.
         */
        public RecordComponent(Name name, Type type, Symbol owner) {
            super(PUBLIC, name, type, owner);
            pos = -1;
            originalAnnos = List.nil();
            isVarargs = false;
        }

        public RecordComponent(VarSymbol field, List<JCAnnotation> annotations) {
            super(PUBLIC, field.name, field.type, field.owner);
            this.originalAnnos = annotations;
            this.pos = field.pos;
            /* it is better to store the original information for this one, instead of relying
             * on the info in the type of the symbol. This is because on the presence of APs
             * the symbol will be blown out and we won't be able to know if the original
             * record component was declared varargs or not.
             */
            this.isVarargs = type.hasTag(TypeTag.ARRAY) && ((ArrayType)type).isVarargs();
        }

        public List<JCAnnotation> getOriginalAnnos() { return originalAnnos; }

        public boolean isVarargs() {
            return isVarargs;
        }

        @Override @DefinedBy(Api.LANGUAGE_MODEL)
        public ElementKind getKind() {
            return ElementKind.RECORD_COMPONENT;
        }

        @Override @DefinedBy(Api.LANGUAGE_MODEL)
        public ExecutableElement getAccessor() {
            return accessor;
        }

        @Override @DefinedBy(Api.LANGUAGE_MODEL)
        public <R, P> R accept(ElementVisitor<R, P> v, P p) {
            return v.visitRecordComponent(this, p);
        }
    }

    public static class ParamSymbol extends VarSymbol {
        public ParamSymbol(long flags, Name name, Type type, Symbol owner) {
            super(flags, name, type, owner);
        }

        @Override
        public Name getSimpleName() {
            if (!this.isFlagSet(VarSymbolFlags.NAME_FILLED)) {
                this.setFlag(VarSymbolFlags.NAME_FILLED);
                Symbol rootPack = this;
                while (rootPack != null && !(rootPack instanceof RootPackageSymbol)) {
                    rootPack = rootPack.owner;
                }
                if (rootPack != null) {
                    Name inferredName =
                            ((RootPackageSymbol) rootPack).missingInfoHandler.getParameterName(this);
                    if (inferredName != null) {
                        this.name = inferredName;
                    }
                }
            }
            return super.getSimpleName();
        }

    }

    public static class BindingSymbol extends VarSymbol {

        public BindingSymbol(long flags, Name name, Type type, Symbol owner) {
            super(flags | Flags.HASINIT, name, type, owner);
            this.setFlag(VarSymbolFlags.MATCH_BINDING);
        }

        public boolean isAliasFor(BindingSymbol b) {
            return aliases().containsAll(b.aliases());
        }

        List<BindingSymbol> aliases() {
            return List.of(this);
        }

        public void preserveBinding() {
            this.setFlag(VarSymbolFlags.MATCH_BINDING_TO_OUTER);
        }

        public boolean isPreserved() {
            return this.isFlagSet(VarSymbolFlags.MATCH_BINDING_TO_OUTER);
        }
    }

    /** A class for method symbols.
     */
    public static class MethodSymbol extends Symbol implements ExecutableElement {

        /** The code of the method. */
        public Code code = null;

        /** The extra (synthetic/mandated) parameters of the method. */
        public List<VarSymbol> extraParams = List.nil();

        /** The captured local variables in an anonymous class */
        public List<VarSymbol> capturedLocals = List.nil();

        /** The parameters of the method. */
        public List<VarSymbol> params = null;

        /** For an annotation type element, its default value if any.
         *  The value is null if none appeared in the method
         *  declaration.
         */
        public Attribute defaultValue = null;

        /** Construct a method symbol, given its flags, name, type and owner.
         */
        public MethodSymbol(long flags, Name name, Type type, Symbol owner) {
            super(MTH, flags, name, type, owner);
            if (owner.type.hasTag(TYPEVAR)) Assert.error(owner + "." + name);
        }

        public boolean isFlagSet(MethodSymbolFlags flag) {
            return (flags_field & flag.mask) != 0;
        }

        public void setFlag(MethodSymbolFlags flag) {
            flags_field |= flag.mask;
        }

        public void clearFlag(MethodSymbolFlags flag) {
            flags_field &= ~flag.mask;
        }

        /** Clone this symbol with new owner.
         */
        public MethodSymbol clone(Symbol newOwner) {
            MethodSymbol m = new MethodSymbol(flags_field, name, type, newOwner) {
                @Override
                public Symbol baseSymbol() {
                    return MethodSymbol.this;
                }

                @Override
                public Object poolKey(Types types) {
                    return new Pair<>(newOwner, baseSymbol());
                }
            };
            m.code = code;
            return m;
        }

        @Override @DefinedBy(Api.LANGUAGE_MODEL)
        public Set<Modifier> getModifiers() {
            long flags = flags();
            return Flags.asModifierSet((flags & DEFAULT) != 0 ? flags & ~ABSTRACT : flags);
        }

        /** The Java source which this symbol represents.
         */
        public String toString() {
            if ((flags() & BLOCK) != 0) {
                return owner.name.toString();
            } else {
                String s = (name == name.table.names.init)
                    ? owner.name.toString()
                    : name.toString();
                if (type != null) {
                    if (type.hasTag(FORALL))
                        s = "<" + ((ForAll)type).getTypeArguments() + ">" + s;
                    s += "(" + type.argtypes((flags() & VARARGS) != 0) + ")";
                }
                return s;
            }
        }

        @Override
        public int poolTag() {
            return owner.isInterface() ?
                    ClassFile.CONSTANT_InterfaceMethodref : ClassFile.CONSTANT_Methodref;
        }

        public boolean isHandle() {
            return false;
        }


        public MethodHandleSymbol asHandle() {
            return new MethodHandleSymbol(this);
        }

        /** find a symbol that this (proxy method) symbol implements.
         *  @param    c       The class whose members are searched for
         *                    implementations
         */
        public Symbol implemented(TypeSymbol c, Types types) {
            Symbol impl = null;
            for (List<Type> is = types.interfaces(c.type);
                 impl == null && is.nonEmpty();
                 is = is.tail) {
                TypeSymbol i = is.head.tsym;
                impl = implementedIn(i, types);
                if (impl == null)
                    impl = implemented(i, types);
            }
            return impl;
        }

        public Symbol implementedIn(TypeSymbol c, Types types) {
            Symbol impl = null;
            for (Symbol sym : c.members().getSymbolsByName(name)) {
                if (this.overrides(sym, (TypeSymbol)owner, types, true) &&
                    // FIXME: I suspect the following requires a
                    // subst() for a parametric return type.
                    types.isSameType(type.getReturnType(),
                                     types.memberType(owner.type, sym).getReturnType())) {
                    impl = sym;
                }
            }
            return impl;
        }

        /** Will the erasure of this method be considered by the VM to
         *  override the erasure of the other when seen from class `origin'?
         */
        public boolean binaryOverrides(Symbol _other, TypeSymbol origin, Types types) {
            if (isConstructor() || _other.kind != MTH) return false;

            if (this == _other) return true;
            MethodSymbol other = (MethodSymbol)_other;

            // check for a direct implementation
            if (other.isOverridableIn((TypeSymbol)owner) &&
                types.asSuper(owner.type, other.owner) != null &&
                types.isSameType(erasure(types), other.erasure(types)))
                return true;

            // check for an inherited implementation
            return
                (flags() & ABSTRACT) == 0 &&
                other.isOverridableIn(origin) &&
                this.isMemberOf(origin, types) &&
                types.isSameType(erasure(types), other.erasure(types));
        }

        /** The implementation of this (abstract) symbol in class origin,
         *  from the VM's point of view, null if method does not have an
         *  implementation in class.
         *  @param origin   The class of which the implementation is a member.
         */
        public MethodSymbol binaryImplementation(ClassSymbol origin, Types types) {
            for (TypeSymbol c = origin; c != null; c = types.supertype(c.type).tsym) {
                for (Symbol sym : c.members().getSymbolsByName(name)) {
                    if (sym.kind == MTH &&
                        ((MethodSymbol)sym).binaryOverrides(this, origin, types))
                        return (MethodSymbol)sym;
                }
            }
            return null;
        }

        /** Does this symbol override `other' symbol, when both are seen as
         *  members of class `origin'?  It is assumed that _other is a member
         *  of origin.
         *
         *  It is assumed that both symbols have the same name.  The static
         *  modifier is ignored for this test.
         *
         *  A quirk in the works is that if the receiver is a method symbol for
         *  an inherited abstract method we answer false summarily all else being
         *  immaterial. Abstract "own" methods (i.e `this' is a direct member of
         *  origin) don't get rejected as summarily and are put to test against the
         *  suitable criteria.
         *
         *  See JLS 8.4.8.1 (without transitivity) and 8.4.8.4
         */
        public boolean overrides(Symbol _other, TypeSymbol origin, Types types, boolean checkResult) {
            return overrides(_other, origin, types, checkResult, true);
        }

        /** Does this symbol override `other' symbol, when both are seen as
         *  members of class `origin'?  It is assumed that _other is a member
         *  of origin.
         *
         *  Caveat: If `this' is an abstract inherited member of origin, it is
         *  deemed to override `other' only when `requireConcreteIfInherited'
         *  is false.
         *
         *  It is assumed that both symbols have the same name.  The static
         *  modifier is ignored for this test.
         *
         *  See JLS 8.4.8.1 (without transitivity) and 8.4.8.4
         */
        public boolean overrides(Symbol _other, TypeSymbol origin, Types types, boolean checkResult,
                                            boolean requireConcreteIfInherited) {
            if (isConstructor() || _other.kind != MTH) return false;

            if (this == _other) return true;
            MethodSymbol other = (MethodSymbol)_other;

            // check for a direct implementation
            if (other.isOverridableIn((TypeSymbol)owner) &&
                types.asSuper(owner.type, other.owner) != null) {
                Type mt = types.memberType(owner.type, this);
                Type ot = types.memberType(owner.type, other);
                if (types.isSubSignature(mt, ot)) {
                    if (!checkResult)
                        return true;
                    if (types.returnTypeSubstitutable(mt, ot))
                        return true;
                }
            }

            // check for an inherited implementation
            if (((flags() & ABSTRACT) != 0 && requireConcreteIfInherited) ||
                    ((other.flags() & ABSTRACT) == 0 && (other.flags() & DEFAULT) == 0) ||
                    !other.isOverridableIn(origin) ||
                    !this.isMemberOf(origin, types))
                return false;

            // assert types.asSuper(origin.type, other.owner) != null;
            Type mt = types.memberType(origin.type, this);
            Type ot = types.memberType(origin.type, other);
            return
                types.isSubSignature(mt, ot) &&
                (!checkResult || types.resultSubtype(mt, ot, types.noWarnings));
        }

        private boolean isOverridableIn(TypeSymbol origin) {
            // JLS 8.4.8.1
            switch ((int)(flags_field & Flags.AccessFlags)) {
            case Flags.PRIVATE:
                return false;
            case Flags.PUBLIC:
                return !this.owner.isInterface() ||
                        (flags_field & STATIC) == 0;
            case Flags.PROTECTED:
                return (origin.flags() & INTERFACE) == 0;
            case 0:
                // for package private: can only override in the same
                // package
                return
                    this.packge() == origin.packge() &&
                    (origin.flags() & INTERFACE) == 0;
            default:
                return false;
            }
        }

        @Override
        public boolean isInheritedIn(Symbol clazz, Types types) {
            switch ((int)(flags_field & Flags.AccessFlags)) {
                case PUBLIC:
                    return !this.owner.isInterface() ||
                            clazz == owner ||
                            (flags_field & STATIC) == 0;
                default:
                    return super.isInheritedIn(clazz, types);
            }
        }

        public boolean isLambdaMethod() {
            return this.isFlagSet(MethodSymbolFlags.LAMBDA_METHOD);
        }

        /** override this method to point to the original enclosing method if this method symbol represents a synthetic
         *  lambda method
         */
        public MethodSymbol originalEnclosingMethod() {
            return this;
        }

        /** The implementation of this (abstract) symbol in class origin;
         *  null if none exists. Synthetic methods are not considered
         *  as possible implementations.
         */
        public MethodSymbol implementation(TypeSymbol origin, Types types, boolean checkResult) {
            return implementation(origin, types, checkResult, implementation_filter);
        }
        // where
            public static final Predicate<Symbol> implementation_filter = s ->
                    s.kind == MTH && (s.flags() & SYNTHETIC) == 0;

        public MethodSymbol implementation(TypeSymbol origin, Types types, boolean checkResult, Predicate<Symbol> implFilter) {
            MethodSymbol res = types.implementation(this, origin, checkResult, implFilter);
            if (res != null)
                return res;
            // if origin is derived from a raw type, we might have missed
            // an implementation because we do not know enough about instantiations.
            // in this case continue with the supertype as origin.
            if (types.isDerivedRaw(origin.type) && !origin.isInterface())
                return implementation(types.supertype(origin.type).tsym, types, checkResult);
            else
                return null;
        }

        public List<VarSymbol> params() {
            owner.complete();
            if (params == null) {
                ListBuffer<VarSymbol> newParams = new ListBuffer<>();
                int i = 0;
                for (Type t : type.getParameterTypes()) {
                    Name paramName = name.table.fromString("arg" + i);
                    VarSymbol param = new VarSymbol(PARAMETER, paramName, t, this);
                    newParams.append(param);
                    i++;
                }
                params = newParams.toList();
            }
            Assert.checkNonNull(params);
            return params;
        }

        public Symbol asMemberOf(Type site, Types types) {
            return new MethodSymbol(flags_field, name, types.memberType(site, this), owner);
        }

        @DefinedBy(Api.LANGUAGE_MODEL)
        public ElementKind getKind() {
            if (name == name.table.names.init)
                return ElementKind.CONSTRUCTOR;
            else if (name == name.table.names.clinit)
                return ElementKind.STATIC_INIT;
            else if ((flags() & BLOCK) != 0)
                return isStatic() ? ElementKind.STATIC_INIT : ElementKind.INSTANCE_INIT;
            else
                return ElementKind.METHOD;
        }

        public boolean isStaticOrInstanceInit() {
            return getKind() == ElementKind.STATIC_INIT ||
                    getKind() == ElementKind.INSTANCE_INIT;
        }

        @DefinedBy(Api.LANGUAGE_MODEL)
        public Attribute getDefaultValue() {
            return defaultValue;
        }

        @DefinedBy(Api.LANGUAGE_MODEL)
        public List<VarSymbol> getParameters() {
            return params();
        }

        @DefinedBy(Api.LANGUAGE_MODEL)
        public boolean isVarArgs() {
            return (flags() & VARARGS) != 0;
        }

        @DefinedBy(Api.LANGUAGE_MODEL)
        public boolean isDefault() {
            return (flags() & DEFAULT) != 0;
        }

        @DefinedBy(Api.LANGUAGE_MODEL)
        public <R, P> R accept(ElementVisitor<R, P> v, P p) {
            return v.visitExecutable(this, p);
        }

        public <R, P> R accept(Symbol.Visitor<R, P> v, P p) {
            return v.visitMethodSymbol(this, p);
        }

        @DefinedBy(Api.LANGUAGE_MODEL)
        public Type getReceiverType() {
            return asType().getReceiverType();
        }

        @DefinedBy(Api.LANGUAGE_MODEL)
        public Type getReturnType() {
            return asType().getReturnType();
        }

        @DefinedBy(Api.LANGUAGE_MODEL)
        public List<Type> getThrownTypes() {
            return asType().getThrownTypes();
        }
    }

    /** A class for invokedynamic method calls.
     */
    public static class DynamicMethodSymbol extends MethodSymbol implements Dynamic {

        public LoadableConstant[] staticArgs;
        public MethodHandleSymbol bsm;

        public DynamicMethodSymbol(Name name, Symbol owner, MethodHandleSymbol bsm, Type type, LoadableConstant[] staticArgs) {
            super(0, name, type, owner);
            this.bsm = bsm;
            this.staticArgs = staticArgs;
        }

        @Override
        public Name name() {
            return name;
        }

        @Override
        public boolean isDynamic() {
            return true;
        }

        @Override
        public LoadableConstant[] staticArgs() {
            return staticArgs;
        }

        @Override
        public MethodHandleSymbol bootstrapMethod() {
            return bsm;
        }

        @Override
        public int poolTag() {
            return ClassFile.CONSTANT_InvokeDynamic;
        }

        @Override
        public Type dynamicType() {
            return type;
        }
    }

    /** A class for condy.
     */
    public static class DynamicVarSymbol extends VarSymbol implements Dynamic, LoadableConstant {
        public LoadableConstant[] staticArgs;
        public MethodHandleSymbol bsm;

        public DynamicVarSymbol(Name name, Symbol owner, MethodHandleSymbol bsm, Type type, LoadableConstant[] staticArgs) {
            super(0, name, type, owner);
            this.bsm = bsm;
            this.staticArgs = staticArgs;
        }

        @Override
        public Name name() {
            return name;
        }

        @Override
        public boolean isDynamic() {
            return true;
        }

        @Override
        public PoolConstant dynamicType() {
            return type;
        }

        @Override
        public LoadableConstant[] staticArgs() {
            return staticArgs;
        }

        @Override
        public LoadableConstant bootstrapMethod() {
            return bsm;
        }

        @Override
        public int poolTag() {
            return ClassFile.CONSTANT_Dynamic;
        }
    }

    /** A class for method handles.
     */
    public static class MethodHandleSymbol extends MethodSymbol implements LoadableConstant {

        private Symbol refSym;
        private boolean getter;

        public MethodHandleSymbol(Symbol msym) {
            this(msym, false);
        }

        public MethodHandleSymbol(Symbol msym, boolean getter) {
            super(msym.flags_field, msym.name, msym.type, msym.owner);
            this.refSym = msym;
            this.getter = getter;
        }

        /**
         * Returns the kind associated with this method handle.
         */
        public int referenceKind() {
            if (refSym.kind == VAR) {
                return getter ?
                        refSym.isStatic() ? ClassFile.REF_getStatic : ClassFile.REF_getField :
                        refSym.isStatic() ? ClassFile.REF_putStatic : ClassFile.REF_putField;
            } else {
                if (refSym.isConstructor()) {
                    return ClassFile.REF_newInvokeSpecial;
                } else {
                    if (refSym.isStatic()) {
                        return ClassFile.REF_invokeStatic;
                    } else if ((refSym.flags() & PRIVATE) != 0 && !allowPrivateInvokeVirtual()) {
                        return ClassFile.REF_invokeSpecial;
                    } else if (refSym.enclClass().isInterface()) {
                        return ClassFile.REF_invokeInterface;
                    } else {
                        return ClassFile.REF_invokeVirtual;
                    }
                }
            }
        }

        private boolean allowPrivateInvokeVirtual() {
            Symbol rootPack = this;
            while (rootPack != null && !(rootPack instanceof RootPackageSymbol)) {
                rootPack = rootPack.owner;
            }
            return rootPack != null && ((RootPackageSymbol) rootPack).allowPrivateInvokeVirtual;
        }
        @Override
        public int poolTag() {
            return ClassFile.CONSTANT_MethodHandle;
        }

        @Override
        public Object poolKey(Types types) {
            return new Pair<>(baseSymbol(), referenceKind());
        }

        @Override
        public MethodHandleSymbol asHandle() {
            return this;
        }

        @Override
        public Symbol baseSymbol() {
            return refSym;
        }


        @Override
        public boolean isHandle() {
            return true;
        }
    }

    /** A class for predefined operators.
     */
    public static class OperatorSymbol extends MethodSymbol {

        public int opcode;
        private int accessCode = Integer.MIN_VALUE;

        public OperatorSymbol(Name name, Type type, int opcode, Symbol owner) {
            super(PUBLIC | STATIC, name, type, owner);
            this.opcode = opcode;
        }

        @Override
        public <R, P> R accept(Symbol.Visitor<R, P> v, P p) {
            return v.visitOperatorSymbol(this, p);
        }

        public int getAccessCode(Tag tag) {
            if (accessCode != Integer.MIN_VALUE && !tag.isIncOrDecUnaryOp()) {
                return accessCode;
            }
            accessCode = AccessCode.from(tag, opcode);
            return accessCode;
        }

        /** Access codes for dereferencing, assignment,
         *  and pre/post increment/decrement.

         *  All access codes for accesses to the current class are even.
         *  If a member of the superclass should be accessed instead (because
         *  access was via a qualified super), add one to the corresponding code
         *  for the current class, making the number odd.
         *  This numbering scheme is used by the backend to decide whether
         *  to issue an invokevirtual or invokespecial call.
         *
         *  @see Gen#visitSelect(JCFieldAccess tree)
         */
        public enum AccessCode {
            UNKNOWN(-1, Tag.NO_TAG),
            DEREF(0, Tag.NO_TAG),
            ASSIGN(2, Tag.ASSIGN),
            PREINC(4, Tag.PREINC),
            PREDEC(6, Tag.PREDEC),
            POSTINC(8, Tag.POSTINC),
            POSTDEC(10, Tag.POSTDEC),
            FIRSTASGOP(12, Tag.NO_TAG);

            public final int code;
            public final Tag tag;
            public static final int numberOfAccessCodes = (lushrl - ishll + lxor + 2 - iadd) * 2 + FIRSTASGOP.code + 2;

            AccessCode(int code, Tag tag) {
                this.code = code;
                this.tag = tag;
            }

            public static AccessCode getFromCode(int code) {
                for (AccessCode aCodes : AccessCode.values()) {
                    if (aCodes.code == code) {
                        return aCodes;
                    }
                }
                return UNKNOWN;
            }

            static int from(Tag tag, int opcode) {
                /** Map bytecode of binary operation to access code of corresponding
                *  assignment operation. This is always an even number.
                */
                switch (tag) {
                    case PREINC:
                        return AccessCode.PREINC.code;
                    case PREDEC:
                        return AccessCode.PREDEC.code;
                    case POSTINC:
                        return AccessCode.POSTINC.code;
                    case POSTDEC:
                        return AccessCode.POSTDEC.code;
                }
                if (iadd <= opcode && opcode <= lxor) {
                    return (opcode - iadd) * 2 + FIRSTASGOP.code;
                } else if (opcode == string_add) {
                    return (lxor + 1 - iadd) * 2 + FIRSTASGOP.code;
                } else if (ishll <= opcode && opcode <= lushrl) {
                    return (opcode - ishll + lxor + 2 - iadd) * 2 + FIRSTASGOP.code;
                }
                return -1;
            }
        }
    }

    /** Symbol completer interface.
     */
    public static interface Completer {

        /** Dummy completer to be used when the symbol has been completed or
         * does not need completion.
         */
        public static final Completer NULL_COMPLETER = new Completer() {
            public void complete(Symbol sym) { }
            public boolean isTerminal() { return true; }
        };

        void complete(Symbol sym) throws CompletionFailure;

        /** Returns true if this completer is <em>terminal</em>. A terminal
         * completer is used as a place holder when the symbol is completed.
         * Calling complete on a terminal completer will not affect the symbol.
         *
         * The dummy NULL_COMPLETER and the GraphDependencies completer are
         * examples of terminal completers.
         *
         * @return true iff this completer is terminal
         */
        default boolean isTerminal() {
            return false;
        }
    }

    public static class CompletionFailure extends RuntimeException {
        private static final long serialVersionUID = 0;
        public final transient DeferredCompletionFailureHandler dcfh;
        public transient Symbol sym;

        /** A diagnostic object describing the failure
         */
        private transient JCDiagnostic diag;

        private transient Supplier<JCDiagnostic> diagSupplier;

        public CompletionFailure(Symbol sym, Supplier<JCDiagnostic> diagSupplier, DeferredCompletionFailureHandler dcfh) {
            this.dcfh = dcfh;
            this.sym = sym;
            this.diagSupplier = diagSupplier;
//          this.printStackTrace();//DEBUG
        }

        public JCDiagnostic getDiagnostic() {
            if (diag == null && diagSupplier != null) {
                diag = diagSupplier.get();
            }
            return diag;
        }

        @Override
        public String getMessage() {
            return getDiagnostic().getMessage(null);
        }

        public JCDiagnostic getDetailValue() {
            return getDiagnostic();
        }

        @Override
        public CompletionFailure initCause(Throwable cause) {
            super.initCause(cause);
            return this;
        }

        public void resetDiagnostic(Supplier<JCDiagnostic> diagSupplier) {
            this.diagSupplier = diagSupplier;
            this.diag = null;
        }

    }

    /**
     * A visitor for symbols.  A visitor is used to implement operations
     * (or relations) on symbols.  Most common operations on types are
     * binary relations and this interface is designed for binary
     * relations, that is, operations on the form
     * Symbol&nbsp;&times;&nbsp;P&nbsp;&rarr;&nbsp;R.
     * <!-- In plain text: Type x P -> R -->
     *
     * @param <R> the return type of the operation implemented by this
     * visitor; use Void if no return type is needed.
     * @param <P> the type of the second argument (the first being the
     * symbol itself) of the operation implemented by this visitor; use
     * Void if a second argument is not needed.
     */
    public interface Visitor<R,P> {
        R visitClassSymbol(ClassSymbol s, P arg);
        R visitMethodSymbol(MethodSymbol s, P arg);
        R visitPackageSymbol(PackageSymbol s, P arg);
        R visitOperatorSymbol(OperatorSymbol s, P arg);
        R visitVarSymbol(VarSymbol s, P arg);
        R visitTypeSymbol(TypeSymbol s, P arg);
        R visitSymbol(Symbol s, P arg);
    }
}<|MERGE_RESOLUTION|>--- conflicted
+++ resolved
@@ -1762,12 +1762,7 @@
                 return ElementKind.FIELD;
             } else if (isResourceVariable()) {
                 return ElementKind.RESOURCE_VARIABLE;
-<<<<<<< HEAD
             } else if (this.isFlagSet(VarSymbolFlags.MATCH_BINDING)) {
-                @SuppressWarnings("preview")
-=======
-            } else if ((flags & MATCH_BINDING) != 0) {
->>>>>>> b544b8b7
                 ElementKind kind = ElementKind.BINDING_VARIABLE;
                 return kind;
             } else {
